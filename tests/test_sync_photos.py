"""Tests for sync_photos.py file."""
__author__ = "Mandar Patil (mandarons@pm.me)"

import os
import shutil
import unittest
from unittest.mock import patch

import icloudpy

import tests
from src import LOGGER, read_config, sync_photos
from tests import DATA_DIR, data


class TestSyncPhotos(unittest.TestCase):
    """Tests for sync_photos file."""

    def setUp(self) -> None:
        """Initialize tests."""
        self.config = read_config(config_path=tests.CONFIG_PATH)

        self.root = tests.PHOTOS_DIR

        self.destination_path = self.root
        os.makedirs(self.destination_path, exist_ok=True)
        self.service = data.ICloudPyServiceMock(
            data.AUTHENTICATED_USER, data.VALID_PASSWORD
        )

    def tearDown(self) -> None:
        """Remove temp directory."""
        shutil.rmtree(tests.TEMP_DIR)

    @patch(target="keyring.get_password", return_value=data.VALID_PASSWORD)
    @patch(
        target="src.config_parser.get_username", return_value=data.AUTHENTICATED_USER
    )
    @patch("icloudpy.ICloudPyService")
    @patch("src.read_config")
    def test_sync_photos_original(
        self, mock_read_config, mock_service, mock_get_username, mock_get_password
    ):
        """Test for successful original photo size download."""
        mock_service = self.service
        config = self.config.copy()
        config["photos"]["destination"] = self.destination_path
        mock_read_config.return_value = config
        # Sync original photos
        self.assertIsNone(
            sync_photos.sync_photos(config=config, photos=mock_service.photos)
        )
        album_0_path = os.path.join(
            self.destination_path, config["photos"]["filters"]["albums"][0]
        )
        album_1_path = os.path.join(
            self.destination_path, config["photos"]["filters"]["albums"][1]
        )
        self.assertTrue(os.path.isdir(album_0_path))
        self.assertTrue(os.path.isdir(album_1_path))
        self.assertTrue(len(os.listdir(album_0_path)) > 0)
        self.assertTrue(len(os.listdir(album_1_path)) > 0)

    @patch(target="keyring.get_password", return_value=data.VALID_PASSWORD)
    @patch(
        target="src.config_parser.get_username", return_value=data.AUTHENTICATED_USER
    )
    @patch("icloudpy.ICloudPyService")
    @patch("src.read_config")
    def test_sync_photos_missing_photo_download(
        self,
        mock_read_config,
        mock_service,
        mock_get_username,
        mock_get_password,
    ):
        """Test if missing local file is downloaded successfully."""
        mock_service = self.service
        config = self.config.copy()
        config["photos"]["destination"] = self.destination_path
        mock_read_config.return_value = config
        album_0_path = os.path.join(
            self.destination_path, config["photos"]["filters"]["albums"][0]
        )
        album_1_path = os.path.join(
            self.destination_path, config["photos"]["filters"]["albums"][1]
        )
        sync_photos.sync_photos(config=config, photos=mock_service.photos)

        os.remove(
            os.path.join(
                album_1_path,
                "IMG_3148__medium__QVZ4My9WS2tiV1BkTmJXdzY4bXJXelN1ZW1YZw==.JPG",
            )
        )
        # Download missing file
        with self.assertLogs() as captured:
            self.assertIsNone(
                sync_photos.sync_photos(config=config, photos=mock_service.photos)
            )
            self.assertTrue(len(captured.records) > 0)
            self.assertIsNotNone(
                next(
                    (
                        s
                        for s in captured[1]
                        if "album-1/IMG_3148__medium__QVZ4My9WS2tiV1BkTmJXdzY4bXJXelN1ZW1YZw==.JPG ..."
                        in s
                    ),
                    None,
                )
            )
        self.assertTrue(os.path.isdir(album_0_path))
        self.assertTrue(os.path.isdir(album_1_path))
        self.assertTrue(len(os.listdir(album_0_path)) > 0)
        self.assertTrue(len(os.listdir(album_1_path)) > 0)

    @patch(target="keyring.get_password", return_value=data.VALID_PASSWORD)
    @patch(
        target="src.config_parser.get_username", return_value=data.AUTHENTICATED_USER
    )
    @patch("icloudpy.ICloudPyService")
    @patch("src.read_config")
    def test_sync_photos_download_changed_photo(
        self,
        mock_read_config,
        mock_service,
        mock_get_username,
        mock_get_password,
    ):
        """Test if changed photo downloads successfully."""
        mock_service = self.service
        config = self.config.copy()
        config["photos"]["destination"] = self.destination_path
        mock_read_config.return_value = config
        album_0_path = os.path.join(
            self.destination_path, config["photos"]["filters"]["albums"][0]
        )
        album_1_path = os.path.join(
            self.destination_path, config["photos"]["filters"]["albums"][1]
        )
        sync_photos.sync_photos(config=config, photos=mock_service.photos)
        # Download changed file
        os.remove(
            os.path.join(
                album_1_path,
                "IMG_3148__medium__QVZ4My9WS2tiV1BkTmJXdzY4bXJXelN1ZW1YZw==.JPG",
            )
        )
        shutil.copyfile(
            os.path.join(DATA_DIR, "thumb.jpeg"),
            os.path.join(album_1_path, "IMG_3148.JPG"),
        )
        with self.assertLogs() as captured:
            self.assertIsNone(
                sync_photos.sync_photos(config=config, photos=mock_service.photos)
            )
            self.assertTrue(len(captured.records) > 0)
            self.assertIsNotNone(
                next(
                    (
                        s
                        for s in captured[1]
                        if "album-1/IMG_3148__medium__QVZ4My9WS2tiV1BkTmJXdzY4bXJXelN1ZW1YZw==.JPG ..."
                        in s
                    ),
                    None,
                )
            )
        self.assertTrue(os.path.isdir(album_0_path))
        self.assertTrue(os.path.isdir(album_1_path))
        self.assertTrue(len(os.listdir(album_0_path)) > 0)
        self.assertTrue(len(os.listdir(album_1_path)) > 0)

    @patch(target="keyring.get_password", return_value=data.VALID_PASSWORD)
    @patch(
        target="src.config_parser.get_username", return_value=data.AUTHENTICATED_USER
    )
    @patch("icloudpy.ICloudPyService")
    @patch("src.read_config")
    def test_sync_photos_nothing_to_download(
        self,
        mock_read_config,
        mock_service,
        mock_get_username,
        mock_get_password,
    ):
        """Test if there is nothing new to download."""
        mock_service = self.service
        config = self.config.copy()
        config["photos"]["destination"] = self.destination_path
        mock_read_config.return_value = config

        sync_photos.sync_photos(config=config, photos=mock_service.photos)

        # No files to download
        with self.assertLogs(logger=LOGGER, level="DEBUG") as captured:
            self.assertIsNone(
                sync_photos.sync_photos(config=config, photos=mock_service.photos)
            )
            self.assertTrue(len(captured.records) > 0)
            self.assertIsNone(
                next((s for s in captured[1] if "Downloading /" in s), None)
            )

    @patch(target="keyring.get_password", return_value=data.VALID_PASSWORD)
    @patch(
        target="src.config_parser.get_username", return_value=data.AUTHENTICATED_USER
    )
    @patch("icloudpy.ICloudPyService")
    @patch("src.read_config")
    def test_sync_photos_rename_previous_original_photos(
        self,
        mock_read_config,
        mock_service,
        mock_get_username,
        mock_get_password,
    ):
        """Test for renaming of previously downloaded original photos."""
        mock_service = self.service
        config = self.config.copy()
        config["photos"]["destination"] = self.destination_path
        mock_read_config.return_value = config
        album_1_path = os.path.join(
            self.destination_path, config["photos"]["filters"]["albums"][1]
        )
        sync_photos.sync_photos(config=config, photos=mock_service.photos)

        # Rename previous original files - upgrade to newer version
        os.rename(
            os.path.join(
                album_1_path,
                "IMG_3148__original__QVZ4My9WS2tiV1BkTmJXdzY4bXJXelN1ZW1YZw==.JPG",
            ),
            os.path.join(album_1_path, "IMG_3148.JPG"),
        )

        with self.assertLogs(logger=LOGGER, level="DEBUG") as captured:
            self.assertIsNone(
                sync_photos.sync_photos(config=config, photos=mock_service.photos)
            )
            self.assertTrue(len(captured.records) > 0)
            self.assertIsNone(
                next((s for s in captured[1] if "Downloading /" in s), None)
            )

        # Rename previous __original files - upgrade to newer version
        os.rename(
            os.path.join(
                album_1_path,
                "IMG_3148__original__QVZ4My9WS2tiV1BkTmJXdzY4bXJXelN1ZW1YZw==.JPG",
            ),
            os.path.join(album_1_path, "IMG_3148__original.JPG"),
        )

        with self.assertLogs(logger=LOGGER, level="DEBUG") as captured:
            self.assertIsNone(
                sync_photos.sync_photos(config=config, photos=mock_service.photos)
            )
            self.assertTrue(len(captured.records) > 0)
            self.assertIsNone(
                next((s for s in captured[1] if "Downloading /" in s), None)
            )

    @patch(target="keyring.get_password", return_value=data.VALID_PASSWORD)
    @patch(
        target="src.config_parser.get_username", return_value=data.AUTHENTICATED_USER
    )
    @patch("icloudpy.ICloudPyService")
    @patch("src.read_config")
    def test_sync_photos_empty_albums_list(
        self,
        mock_read_config,
        mock_service,
        mock_get_username,
        mock_get_password,
    ):
        """Test for empty albums list."""
        mock_service = self.service
        config = self.config.copy()
        config["photos"]["destination"] = self.destination_path
        config["photos"]["filters"]["albums"] = []
        mock_read_config.return_value = config
        with self.assertLogs() as captured:
            self.assertIsNone(
                sync_photos.sync_photos(config=config, photos=mock_service.photos)
            )
            self.assertTrue(len(captured.records) > 0)
            self.assertIsNotNone(
                next(
                    (
                        s
                        for s in captured[1]
                        if "all/IMG_3148__original__QVZ4My9WS2tiV1BkTmJXdzY4bXJXelN1ZW1YZw==.JPG ..."
                        in s
                    ),
                    None,
                )
            )

        self.assertTrue(os.path.isdir(os.path.join(self.destination_path, "all")))

    def test_download_photo_none_photo(self):
        """Test if download_photo has photo as None."""
        self.assertFalse(
            sync_photos.download_photo(None, ["original"], self.destination_path)
        )

    def test_download_photo_none_file_size(self):
        """Test if download_photo has file size as None."""

        class MockPhoto:
            def download(self, quality):
                raise icloudpy.exceptions.ICloudPyAPIResponseException

        self.assertFalse(
            sync_photos.download_photo(MockPhoto(), None, self.destination_path)
        )

    def test_download_photo_none_destination_path(self):
        """Test if download_photo has destination path as None."""

        class MockPhoto:
            def download(self, quality):
                raise icloudpy.exceptions.ICloudPyAPIResponseException

        self.assertFalse(sync_photos.download_photo(MockPhoto(), ["original"], None))

    def test_download_photo_handle_exception(self):
        """Test if exception is thrown in dowonload_photo."""

        class MockPhoto:
            def download(self, quality):
                raise icloudpy.exceptions.ICloudPyAPIResponseException

        self.assertFalse(
            sync_photos.download_photo(MockPhoto(), ["original"], self.destination_path)
        )

    def test_sync_album_none_album(self):
        """Test if album is None."""
        self.assertIsNone(
            sync_photos.sync_album(None, self.destination_path, ["original"])
        )

    def test_sync_album_none_destination_path(self):
        """Test if destination path is None."""
        self.assertIsNone(sync_photos.sync_album({}, None, ["original"]))

    def test_sync_album_none_file_sizes(self):
        """Test if file size is None."""
        self.assertIsNone(sync_photos.sync_album({}, self.destination_path, None))

    def test_missing_medium_photo_size(self):
        """Test if medium photo size is missing."""

        class MockPhoto:
            @property
            def id(self):
                return "some-random-id"

            @property
            def filename(self):
                return "filename.JPG"

            @property
            def versions(self):
                return {"original": "exists"}

        self.assertFalse(
            sync_photos.process_photo(
                photo=MockPhoto(),
                file_size="medium",
                destination_path=self.destination_path,
            )
        )

    def test_missing_thumb_photo_sizes(self):
        """Test if thumbnail size is missing."""

        class MockPhoto:
            @property
            def id(self):
                return "some-random-id"

            @property
            def filename(self):
                return "filename.JPG"

            @property
            def versions(self):
                return {"original": "exists"}

        self.assertFalse(
            sync_photos.process_photo(
                photo=MockPhoto(),
                file_size="thumb",
                destination_path=self.destination_path,
            )
        )

    @patch(target="keyring.get_password", return_value=data.VALID_PASSWORD)
    @patch(
        target="src.config_parser.get_username", return_value=data.AUTHENTICATED_USER
    )
    @patch("icloudpy.ICloudPyService")
    @patch("src.read_config")
<<<<<<< HEAD
    def test_photo_wanted_extensions_JPG(
=======
    def test_photo_wanted_extensions_jpg(
>>>>>>> c159a90a
        self, mock_read_config, mock_service, mock_get_username, mock_get_password
    ):
        """Test for JPG extension filter."""
        mock_service = self.service
        config = self.config.copy()
        config["photos"]["destination"] = self.destination_path
        config["photos"]["filters"]["extensions"] = ["JpG"]
        mock_read_config.return_value = config
        # Sync original photos
        self.assertIsNone(
            sync_photos.sync_photos(config=config, photos=mock_service.photos)
        )
        album_0_path = os.path.join(
            self.destination_path, config["photos"]["filters"]["albums"][0]
        )
        album_1_path = os.path.join(
            self.destination_path, config["photos"]["filters"]["albums"][1]
        )
        self.assertTrue(os.path.isdir(album_0_path))
        self.assertTrue(os.path.isdir(album_1_path))
        self.assertTrue(len(os.listdir(album_0_path)) > 0)
        self.assertTrue(len(os.listdir(album_1_path)) > 0)

    @patch(target="keyring.get_password", return_value=data.VALID_PASSWORD)
    @patch(
        target="src.config_parser.get_username", return_value=data.AUTHENTICATED_USER
    )
    @patch("icloudpy.ICloudPyService")
    @patch("src.read_config")
<<<<<<< HEAD
    def test_photo_wanted_extensions_PNG(
=======
    def test_photo_wanted_extensions_png(
>>>>>>> c159a90a
        self, mock_read_config, mock_service, mock_get_username, mock_get_password
    ):
        """Test for PNG extension filter."""
        mock_service = self.service
        config = self.config.copy()
        config["photos"]["destination"] = self.destination_path
        config["photos"]["filters"]["extensions"] = ["PnG"]
        mock_read_config.return_value = config
        # Sync original photos
        self.assertIsNone(
            sync_photos.sync_photos(config=config, photos=mock_service.photos)
        )
        album_0_path = os.path.join(
            self.destination_path, config["photos"]["filters"]["albums"][0]
        )
        album_1_path = os.path.join(
            self.destination_path, config["photos"]["filters"]["albums"][1]
        )
        self.assertTrue(os.path.isdir(album_0_path))
        self.assertTrue(os.path.isdir(album_1_path))
        self.assertTrue(len(os.listdir(album_0_path)) == 0)
        self.assertTrue(len(os.listdir(album_1_path)) == 0)<|MERGE_RESOLUTION|>--- conflicted
+++ resolved
@@ -405,11 +405,7 @@
     )
     @patch("icloudpy.ICloudPyService")
     @patch("src.read_config")
-<<<<<<< HEAD
-    def test_photo_wanted_extensions_JPG(
-=======
     def test_photo_wanted_extensions_jpg(
->>>>>>> c159a90a
         self, mock_read_config, mock_service, mock_get_username, mock_get_password
     ):
         """Test for JPG extension filter."""
@@ -439,11 +435,7 @@
     )
     @patch("icloudpy.ICloudPyService")
     @patch("src.read_config")
-<<<<<<< HEAD
-    def test_photo_wanted_extensions_PNG(
-=======
     def test_photo_wanted_extensions_png(
->>>>>>> c159a90a
         self, mock_read_config, mock_service, mock_get_username, mock_get_password
     ):
         """Test for PNG extension filter."""
