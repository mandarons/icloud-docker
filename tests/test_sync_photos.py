"""Tests for sync_photos.py file."""

__author__ = "Mandar Patil (mandarons@pm.me)"

import glob
import os
import shutil
import time
import unittest
from io import StringIO
from pathlib import Path
from unittest.mock import patch

import icloudpy

import tests
from src import LOGGER, read_config, sync_photos
from tests import DATA_DIR, data


class TestSyncPhotos(unittest.TestCase):
    """Tests for sync_photos file."""

    def setUp(self) -> None:
        """Initialize tests."""
        self.config = read_config(config_path=tests.CONFIG_PATH)

        self.root = tests.PHOTOS_DIR

        self.destination_path = self.root
        os.makedirs(self.destination_path, exist_ok=True)
        self.service = data.ICloudPyServiceMock(data.AUTHENTICATED_USER, data.VALID_PASSWORD)

    def tearDown(self) -> None:
        """Remove temp directory."""
        shutil.rmtree(tests.TEMP_DIR)
        if os.path.exists(tests.PHOTOS_DIR):
            shutil.rmtree(tests.PHOTOS_DIR)

    @patch(target="keyring.get_password", return_value=data.VALID_PASSWORD)
    @patch(target="src.config_parser.get_username", return_value=data.AUTHENTICATED_USER)
    @patch("icloudpy.ICloudPyService")
    @patch("src.read_config")
    def test_sync_photos_original(self, mock_read_config, mock_service, mock_get_username, mock_get_password):
        """Test for successful original photo size download."""
        mock_service = self.service
        config = self.config.copy()
        config["photos"]["destination"] = self.destination_path
        config["photos"]["filters"]["libraries"] = ["PrimarySync"]
        mock_read_config.return_value = config
        # Sync original photos
        self.assertIsNone(sync_photos.sync_photos(config=config, photos=mock_service.photos))
        album_2_path = os.path.join(self.destination_path, "album 2")
        album_1_1_path = os.path.join(album_2_path, "album-1-1")
        album_1_path = os.path.join(self.destination_path, "album-1")
        self.assertTrue(os.path.isdir(album_2_path))
        self.assertTrue(os.path.isdir(album_1_path))
        self.assertTrue(os.path.isdir(album_1_1_path))
        self.assertTrue(len(os.listdir(album_2_path)) > 1)
        self.assertTrue(len(os.listdir(album_1_path)) > 0)

    @patch(target="keyring.get_password", return_value=data.VALID_PASSWORD)
    @patch(target="src.config_parser.get_username", return_value=data.AUTHENTICATED_USER)
    @patch("icloudpy.ICloudPyService")
    @patch("src.read_config")
    def test_sync_photos_all_albums_filtered(
        self,
        mock_read_config,
        mock_service,
        mock_get_username,
        mock_get_password,
    ):
        """Test for successful original photo size download."""
        mock_service = self.service
        config = self.config.copy()
        config["photos"]["destination"] = self.destination_path
        config["photos"]["all_albums"] = True
        mock_read_config.return_value = config
        # Sync original photos
        self.assertIsNone(sync_photos.sync_photos(config=config, photos=mock_service.photos))
        album_0_path = os.path.join(self.destination_path, config["photos"]["filters"]["albums"][0])
        album_1_path = os.path.join(self.destination_path, config["photos"]["filters"]["albums"][1])
        self.assertFalse(os.path.isdir(album_0_path))
        self.assertFalse(os.path.isdir(album_1_path))

    @patch(target="keyring.get_password", return_value=data.VALID_PASSWORD)
    @patch(target="src.config_parser.get_username", return_value=data.AUTHENTICATED_USER)
    @patch("icloudpy.ICloudPyService")
    @patch("src.read_config")
    def test_sync_photos_all_albums_not_filtered(
        self,
        mock_read_config,
        mock_service,
        mock_get_username,
        mock_get_password,
    ):
        """Test for successful original photo size download."""
        mock_service = self.service
        config = self.config.copy()
        config["photos"]["destination"] = self.destination_path
        config["photos"]["all_albums"] = True
        mock_read_config.return_value = config
        album_0_path = os.path.join(self.destination_path, config["photos"]["filters"]["albums"][0])
        album_1_path = os.path.join(self.destination_path, config["photos"]["filters"]["albums"][1])
        config["photos"]["filters"]["albums"] = None
        # Sync original photos
        self.assertIsNone(sync_photos.sync_photos(config=config, photos=mock_service.photos))
        self.assertTrue(os.path.isdir(album_0_path))
        self.assertTrue(os.path.isdir(album_1_path))
        self.assertTrue(len(os.listdir(album_0_path)) > 1)
        self.assertTrue(len(os.listdir(album_1_path)) > 0)

    @patch(target="keyring.get_password", return_value=data.VALID_PASSWORD)
    @patch(target="src.config_parser.get_username", return_value=data.AUTHENTICATED_USER)
    @patch("icloudpy.ICloudPyService")
    @patch("src.read_config")
    def test_sync_photos_folder_format(self, mock_read_config, mock_service, mock_get_username, mock_get_password):
        """Test for successful original photo size download with folder format."""
        mock_service = self.service
        config = self.config.copy()
        config["photos"]["destination"] = self.destination_path
        config["photos"]["folder_format"] = "%Y/%m"
        mock_read_config.return_value = config
        # Sync original photos
        self.assertIsNone(sync_photos.sync_photos(config=config, photos=mock_service.photos))
        album_0_path = os.path.join(self.destination_path, config["photos"]["filters"]["albums"][0])
        album_1_path = os.path.join(self.destination_path, config["photos"]["filters"]["albums"][1])
        self.assertTrue(os.path.isdir(os.path.join(album_0_path, "2020", "08")))
        self.assertTrue(os.path.isdir(os.path.join(album_1_path, "2020", "07")))

    @patch(target="keyring.get_password", return_value=data.VALID_PASSWORD)
    @patch(target="src.config_parser.get_username", return_value=data.AUTHENTICATED_USER)
    @patch("icloudpy.ICloudPyService")
    @patch("src.read_config")
    def test_sync_photos_missing_photo_download(
        self,
        mock_read_config,
        mock_service,
        mock_get_username,
        mock_get_password,
    ):
        """Test if missing local file is downloaded successfully."""
        mock_service = self.service
        config = self.config.copy()
        config["photos"]["destination"] = self.destination_path
        mock_read_config.return_value = config
        album_0_path = os.path.join(self.destination_path, config["photos"]["filters"]["albums"][0])
        album_1_path = os.path.join(self.destination_path, config["photos"]["filters"]["albums"][1])
        sync_photos.sync_photos(config=config, photos=mock_service.photos)

        os.remove(
            os.path.join(
                album_1_path,
                "IMG_3148__medium__QVZ4My9WS2tiV1BkTmJXdzY4bXJXelN1ZW1YZw==.JPG",
            ),
        )
        # Download missing file
        with self.assertLogs() as captured:
            self.assertIsNone(sync_photos.sync_photos(config=config, photos=mock_service.photos))
            self.assertTrue(len(captured.records) > 0)
            self.assertIsNotNone(
                next(
                    (
                        s
                        for s in captured[1]
                        if "album-1/IMG_3148__medium__QVZ4My9WS2tiV1BkTmJXdzY4bXJXelN1ZW1YZw==.JPG ..." in s
                    ),
                    None,
                ),
            )
        self.assertTrue(os.path.isdir(album_0_path))
        self.assertTrue(os.path.isdir(album_1_path))
        self.assertTrue(len(os.listdir(album_0_path)) > 0)
        self.assertTrue(len(os.listdir(album_1_path)) > 0)

    @patch(target="keyring.get_password", return_value=data.VALID_PASSWORD)
    @patch(target="src.config_parser.get_username", return_value=data.AUTHENTICATED_USER)
    @patch("icloudpy.ICloudPyService")
    @patch("src.read_config")
    def test_sync_photos_download_changed_photo(
        self,
        mock_read_config,
        mock_service,
        mock_get_username,
        mock_get_password,
    ):
        """Test if changed photo downloads successfully."""
        mock_service = self.service
        config = self.config.copy()
        config["photos"]["destination"] = self.destination_path
        mock_read_config.return_value = config
        album_0_path = os.path.join(self.destination_path, config["photos"]["filters"]["albums"][0])
        album_1_path = os.path.join(self.destination_path, config["photos"]["filters"]["albums"][1])
        sync_photos.sync_photos(config=config, photos=mock_service.photos)
        # Download changed file
        os.remove(
            os.path.join(
                album_1_path,
                "IMG_3148__medium__QVZ4My9WS2tiV1BkTmJXdzY4bXJXelN1ZW1YZw==.JPG",
            ),
        )
        shutil.copyfile(
            os.path.join(DATA_DIR, "thumb.jpeg"),
            os.path.join(album_1_path, "IMG_3148.JPG"),
        )
        with self.assertLogs() as captured:
            self.assertIsNone(sync_photos.sync_photos(config=config, photos=mock_service.photos))
            self.assertTrue(len(captured.records) > 0)
            self.assertIsNotNone(
                next(
                    (
                        s
                        for s in captured[1]
                        if "album-1/IMG_3148__medium__QVZ4My9WS2tiV1BkTmJXdzY4bXJXelN1ZW1YZw==.JPG ..." in s
                    ),
                    None,
                ),
            )
        self.assertTrue(os.path.isdir(album_0_path))
        self.assertTrue(os.path.isdir(album_1_path))
        self.assertTrue(len(os.listdir(album_0_path)) > 0)
        self.assertTrue(len(os.listdir(album_1_path)) > 0)

    @patch(target="keyring.get_password", return_value=data.VALID_PASSWORD)
    @patch(target="src.config_parser.get_username", return_value=data.AUTHENTICATED_USER)
    @patch("icloudpy.ICloudPyService")
    @patch("src.read_config")
    def test_sync_photos_nothing_to_download(
        self,
        mock_read_config,
        mock_service,
        mock_get_username,
        mock_get_password,
    ):
        """Test if there is nothing new to download."""
        mock_service = self.service
        config = self.config.copy()
        config["photos"]["destination"] = self.destination_path
        mock_read_config.return_value = config

        sync_photos.sync_photos(config=config, photos=mock_service.photos)

        # No files to download
        with self.assertLogs(logger=LOGGER, level="DEBUG") as captured:
            self.assertIsNone(sync_photos.sync_photos(config=config, photos=mock_service.photos))
            self.assertTrue(len(captured.records) > 0)
            self.assertIsNone(next((s for s in captured[1] if "Downloading /" in s), None))

    @patch(target="keyring.get_password", return_value=data.VALID_PASSWORD)
    @patch(target="src.config_parser.get_username", return_value=data.AUTHENTICATED_USER)
    @patch("icloudpy.ICloudPyService")
    @patch("src.read_config")
    def test_sync_photos_rename_previous_original_photos(
        self,
        mock_read_config,
        mock_service,
        mock_get_username,
        mock_get_password,
    ):
        """Test for renaming of previously downloaded original photos."""
        mock_service = self.service
        config = self.config.copy()
        config["photos"]["destination"] = self.destination_path
        mock_read_config.return_value = config
        album_1_path = os.path.join(self.destination_path, config["photos"]["filters"]["albums"][1])
        sync_photos.sync_photos(config=config, photos=mock_service.photos)

        # Rename previous original files - upgrade to newer version
        os.rename(
            os.path.join(
                album_1_path,
                "IMG_3148__original__QVZ4My9WS2tiV1BkTmJXdzY4bXJXelN1ZW1YZw==.JPG",
            ),
            os.path.join(album_1_path, "IMG_3148.JPG"),
        )

        with self.assertLogs(logger=LOGGER, level="DEBUG") as captured:
            self.assertIsNone(sync_photos.sync_photos(config=config, photos=mock_service.photos))
            self.assertTrue(len(captured.records) > 0)
            self.assertIsNone(next((s for s in captured[1] if "Downloading /" in s), None))

        self.assertFalse(os.path.exists(os.path.join(album_1_path, "IMG_3148.JPG")))

        # Rename previous __original files - upgrade to newer version
        os.rename(
            os.path.join(
                album_1_path,
                "IMG_3148__original__QVZ4My9WS2tiV1BkTmJXdzY4bXJXelN1ZW1YZw==.JPG",
            ),
            os.path.join(album_1_path, "IMG_3148__original.JPG"),
        )

        with self.assertLogs(logger=LOGGER, level="DEBUG") as captured:
            self.assertIsNone(sync_photos.sync_photos(config=config, photos=mock_service.photos))
            self.assertTrue(len(captured.records) > 0)
            self.assertIsNone(next((s for s in captured[1] if "Downloading /" in s), None))

    @patch(target="keyring.get_password", return_value=data.VALID_PASSWORD)
    @patch(target="src.config_parser.get_username", return_value=data.AUTHENTICATED_USER)
    @patch("icloudpy.ICloudPyService")
    @patch("src.read_config")
    def test_sync_photos_rename_original_photos_obsolete_false(
        self,
        mock_read_config,
        mock_service,
        mock_get_username,
        mock_get_password,
    ):
        """Test for renaming of previously downloaded original photos."""
        mock_service = self.service
        config = self.config.copy()
        config["photos"]["destination"] = self.destination_path
        config["photos"]["remove_obsolete"] = False
        mock_read_config.return_value = config
        album_1_path = os.path.join(self.destination_path, config["photos"]["filters"]["albums"][1])
        sync_photos.sync_photos(config=config, photos=mock_service.photos)

        # Rename previous original files - upgrade to newer version
        os.rename(
            os.path.join(
                album_1_path,
                "IMG_3148__original__QVZ4My9WS2tiV1BkTmJXdzY4bXJXelN1ZW1YZw==.JPG",
            ),
            os.path.join(album_1_path, "delete_me.JPG"),
        )

        sync_photos.sync_photos(config=config, photos=mock_service.photos)

        self.assertTrue(os.path.exists(os.path.join(album_1_path, "delete_me.JPG")))

    @patch(target="keyring.get_password", return_value=data.VALID_PASSWORD)
    @patch(target="src.config_parser.get_username", return_value=data.AUTHENTICATED_USER)
    @patch("icloudpy.ICloudPyService")
    @patch("src.read_config")
    def test_sync_photos_rename_original_photos_obsolete_true(
        self,
        mock_read_config,
        mock_service,
        mock_get_username,
        mock_get_password,
    ):
        """Test for renaming of previously downloaded original photos."""
        mock_service = self.service
        config = self.config.copy()
        config["photos"]["destination"] = self.destination_path
        config["photos"]["remove_obsolete"] = True
        mock_read_config.return_value = config
        album_1_path = os.path.join(self.destination_path, config["photos"]["filters"]["albums"][1])
        sync_photos.sync_photos(config=config, photos=mock_service.photos)

        # Rename previous original files - upgrade to newer version
        os.rename(
            os.path.join(
                album_1_path,
                "IMG_3148__original__QVZ4My9WS2tiV1BkTmJXdzY4bXJXelN1ZW1YZw==.JPG",
            ),
            os.path.join(album_1_path, "delete_me.JPG"),
        )

        sync_photos.sync_photos(config=config, photos=mock_service.photos)

        self.assertFalse(os.path.exists(os.path.join(album_1_path, "delete_me.JPG")))

    def test_remove_obsolete_none_destination_path(self):
        """Test for destination path as None."""
        self.assertTrue(len(sync_photos.remove_obsolete(destination_path=None, files=set())) == 0)

    def test_remove_obsolete_none_files(self):
        """Test for files as None."""
        obsolete_path = os.path.join(self.destination_path, "obsolete")
        self.assertTrue(len(sync_photos.remove_obsolete(destination_path=obsolete_path, files=None)) == 0)

    @patch(target="keyring.get_password", return_value=data.VALID_PASSWORD)
    @patch(target="src.config_parser.get_username", return_value=data.AUTHENTICATED_USER)
    @patch("icloudpy.ICloudPyService")
    @patch("src.read_config")
    def test_sync_photos_empty_albums_list(
        self,
        mock_read_config,
        mock_service,
        mock_get_username,
        mock_get_password,
    ):
        """Test for empty albums list."""
        mock_service = self.service
        config = self.config.copy()
        config["photos"]["destination"] = self.destination_path
        config["photos"]["filters"]["albums"] = []
        mock_read_config.return_value = config
        with self.assertLogs() as captured:
            self.assertIsNone(sync_photos.sync_photos(config=config, photos=mock_service.photos))
            self.assertTrue(len(captured.records) > 0)
            self.assertIsNotNone(
                next(
                    (
                        s
                        for s in captured[1]
                        if "all/IMG_3148__original__QVZ4My9WS2tiV1BkTmJXdzY4bXJXelN1ZW1YZw==.JPG ..." in s
                    ),
                    None,
                ),
            )

        self.assertTrue(os.path.isdir(os.path.join(self.destination_path, "all")))

    def test_download_photo_none_photo(self):
        """Test if download_photo has photo as None."""
        self.assertFalse(sync_photos.download_photo(None, ["original"], self.destination_path))

    def test_download_photo_none_file_size(self):
        """Test if download_photo has file size as None."""

        class MockPhoto:
            def download(self, quality):
                raise icloudpy.exceptions.ICloudPyAPIResponseException

        self.assertFalse(sync_photos.download_photo(MockPhoto(), None, self.destination_path))

    def test_download_photo_none_destination_path(self):
        """Test if download_photo has destination path as None."""

        class MockPhoto:
            def download(self, quality):
                raise icloudpy.exceptions.ICloudPyAPIResponseException

        self.assertFalse(sync_photos.download_photo(MockPhoto(), ["original"], None))

    def test_download_photo_handle_exception(self):
        """Test if exception is thrown in dowonload_photo."""

        class MockPhoto:
            def download(self, quality):
                raise icloudpy.exceptions.ICloudPyAPIResponseException

        self.assertFalse(sync_photos.download_photo(MockPhoto(), ["original"], self.destination_path))

    def test_sync_album_none_album(self):
        """Test if album is None."""
        self.assertIsNone(sync_photos.sync_album(None, self.destination_path, ["original"]))

    def test_sync_album_none_destination_path(self):
        """Test if destination path is None."""
        self.assertIsNone(sync_photos.sync_album({}, None, ["original"]))

    def test_sync_album_none_file_sizes(self):
        """Test if file size is None."""
        self.assertIsNone(sync_photos.sync_album({}, self.destination_path, None))

    def test_missing_medium_photo_size(self):
        """Test if medium photo size is missing."""

        class MockPhoto:
            @property
            def id(self):
                return "some-random-id"

            @property
            def filename(self):
                return "filename.JPG"

            @property
            def versions(self):
                return {"original": "exists"}

        self.assertFalse(
            sync_photos.process_photo(
                photo=MockPhoto(),
                file_size="medium",
                destination_path=self.destination_path,
                files=None,
                folder_format=None,
            ),
        )

    def test_missing_thumb_photo_sizes(self):
        """Test if thumbnail size is missing."""

        class MockPhoto:
            @property
            def id(self):
                return "some-random-id"

            @property
            def filename(self):
                return "filename.JPG"

            @property
            def versions(self):
                return {"original": "exists"}

        self.assertFalse(
            sync_photos.process_photo(
                photo=MockPhoto(),
                file_size="thumb",
                destination_path=self.destination_path,
                files=None,
                folder_format=None,
            ),
        )

    @patch(target="keyring.get_password", return_value=data.VALID_PASSWORD)
    @patch(target="src.config_parser.get_username", return_value=data.AUTHENTICATED_USER)
    @patch("icloudpy.ICloudPyService")
    @patch("src.read_config")
    def test_photo_wanted_extensions_jpg(self, mock_read_config, mock_service, mock_get_username, mock_get_password):
        """Test for JPG extension filter."""
        mock_service = self.service
        config = self.config.copy()
        config["photos"]["destination"] = self.destination_path
        config["photos"]["filters"]["extensions"] = ["JpG"]
        mock_read_config.return_value = config
        # Sync original photos
        self.assertIsNone(sync_photos.sync_photos(config=config, photos=mock_service.photos))
        album_0_path = os.path.join(self.destination_path, config["photos"]["filters"]["albums"][0])
        album_1_path = os.path.join(self.destination_path, config["photos"]["filters"]["albums"][1])
        self.assertTrue(os.path.isdir(album_0_path))
        self.assertTrue(os.path.isdir(album_1_path))
        self.assertTrue(len(os.listdir(album_0_path)) > 1)
        self.assertTrue(len(os.listdir(album_1_path)) > 0)

    @patch(target="keyring.get_password", return_value=data.VALID_PASSWORD)
    @patch(target="src.config_parser.get_username", return_value=data.AUTHENTICATED_USER)
    @patch("icloudpy.ICloudPyService")
    @patch("src.read_config")
    def test_photo_wanted_extensions_png(self, mock_read_config, mock_service, mock_get_username, mock_get_password):
        """Test for PNG extension filter."""
        mock_service = self.service
        config = self.config.copy()
        config["photos"]["destination"] = self.destination_path
        config["photos"]["filters"]["extensions"] = ["PnG"]
        mock_read_config.return_value = config
        # Sync original photos
        self.assertIsNone(sync_photos.sync_photos(config=config, photos=mock_service.photos))
        album_0_path = os.path.join(self.destination_path, config["photos"]["filters"]["albums"][0])
        album_1_path = os.path.join(self.destination_path, config["photos"]["filters"]["albums"][1])
        self.assertTrue(os.path.isdir(album_0_path))
        self.assertTrue(os.path.isdir(album_1_path))
        self.assertTrue(len(os.listdir(album_0_path)) == 1)
        self.assertTrue(len(os.listdir(album_1_path)) == 0)

    @patch(target="keyring.get_password", return_value=data.VALID_PASSWORD)
    @patch(target="src.config_parser.get_username", return_value=data.AUTHENTICATED_USER)
    @patch("icloudpy.ICloudPyService")
    @patch("src.read_config")
    def test_photo_download_with_shared_libraries(
        self,
        mock_read_config,
        mock_service,
        mock_get_username,
        mock_get_password,
    ):
        """Test for downloading photos from shared libraries."""
        mock_service = self.service
        config = self.config.copy()
        config["photos"]["destination"] = self.destination_path
        del config["photos"]["filters"]["albums"]
        # delete libraries from config
        del config["photos"]["filters"]["libraries"]
        mock_read_config.return_value = config
        # Sync original photos
        self.assertIsNone(sync_photos.sync_photos(config=config, photos=mock_service.photos))
        all_path = os.path.join(self.destination_path, "all")
        self.assertTrue(os.path.isdir(all_path))
        # Check for PrimarySync photo
        self.assertTrue(len(glob.glob(os.path.join(all_path, "IMG_3148*.JPG"))) > 0)
        # Check for shared photo
        self.assertTrue(len(glob.glob(os.path.join(all_path, "IMG_5513*.HEIC"))) > 0)

    @patch(target="keyring.get_password", return_value=data.VALID_PASSWORD)
    @patch(target="src.config_parser.get_username", return_value=data.AUTHENTICATED_USER)
    @patch("icloudpy.ICloudPyService")
    @patch("src.read_config")
    def test_sync_photos_all_albums_filtered_missing_primary_sync(
        self,
        mock_read_config,
        mock_service,
        mock_get_username,
        mock_get_password,
    ):
        """Test for successful original photo size download."""
        mock_service = self.service
        config = self.config.copy()
        config["photos"]["destination"] = self.destination_path
        del config["photos"]["filters"]["libraries"]
        config["photos"]["filters"]["albums"] += ["Favorites"]
        mock_read_config.return_value = config
        # Sync original photos
        self.assertIsNone(sync_photos.sync_photos(config=config, photos=mock_service.photos))
        album_0_path = os.path.join(self.destination_path, config["photos"]["filters"]["albums"][0])
        album_1_path = os.path.join(self.destination_path, config["photos"]["filters"]["albums"][1])
        album_2_path = os.path.join(self.destination_path, config["photos"]["filters"]["albums"][2])
        self.assertTrue(os.path.isdir(album_0_path))
        self.assertTrue(os.path.isdir(album_1_path))
        self.assertTrue(os.path.isdir(album_2_path))

    @patch(target="keyring.get_password", return_value=data.VALID_PASSWORD)
    @patch(target="src.config_parser.get_username", return_value=data.AUTHENTICATED_USER)
    @patch("icloudpy.ICloudPyService")
    @patch("src.read_config")
    def test_get_name_and_extension(self, mock_read_config, mock_service, mock_get_username, mock_get_password):
        """Test for successful original_alt photo size download."""
        mock_service = self.service
        config = self.config.copy()
        config["photos"]["destination"] = self.destination_path
        config["photos"]["filters"]["file_sizes"] = ["original_alt"]
        mock_read_config.return_value = config
        # Sync original photos
        self.assertIsNone(sync_photos.sync_photos(config=config, photos=mock_service.photos))
        album_0_path = os.path.join(self.destination_path, config["photos"]["filters"]["albums"][0])
        album_1_path = os.path.join(self.destination_path, config["photos"]["filters"]["albums"][1])
        self.assertTrue(os.path.isdir(album_0_path))
        self.assertTrue(os.path.isdir(album_1_path))

    @patch(target="sys.stderr", new_callable=StringIO)
    def test_get_name_and_extension_warning(self, mock_stdout):
        """Test warning generation for invalid original_alt extension."""

        class MockPhoto:
            filename = "mock_filename.xed"
            versions = {"original_alt": {"type": "invalid"}}

        name, extension = sync_photos.get_name_and_extension(photo=MockPhoto(), file_size="original_alt")
        self.assertEqual(name, "mock_filename")
        self.assertEqual(extension, "xed")

<<<<<<< HEAD
    @patch(target="keyring.get_password", return_value=data.VALID_PASSWORD)
    @patch(target="src.config_parser.get_username", return_value=data.AUTHENTICATED_USER)
    @patch("icloudpy.ICloudPyService")
    @patch("src.read_config")
    def test_sync_photos_hardlinks(self, mock_read_config, mock_service, mock_get_username, mock_get_password):
        """Test for successful hard link creation for duplicate photos."""
        mock_service = self.service
        config = self.config.copy()
        config["photos"]["destination"] = self.destination_path
        config["photos"]["filters"]["libraries"] = ["PrimarySync"]
        config["photos"]["all_albums"] = True
        config["photos"]["use_hardlinks"] = True
        # Remove album filters to sync all albums
        config["photos"]["filters"]["albums"] = None
        mock_read_config.return_value = config

        # Sync photos with hard links enabled
        self.assertIsNone(sync_photos.sync_photos(config=config, photos=mock_service.photos))

        # Check if "All Photos" directory exists
        all_photos_path = os.path.join(self.destination_path, "All Photos")
        self.assertTrue(os.path.isdir(all_photos_path))

        # Check if other album directories exist
        album_1_path = os.path.join(self.destination_path, "album-1")
        album_2_path = os.path.join(self.destination_path, "album 2")
        self.assertTrue(os.path.isdir(album_1_path))
        self.assertTrue(os.path.isdir(album_2_path))

        # Find a file that should be duplicated across albums

        duplicate_files = glob.glob(f"{self.destination_path}/**/IMG_3328*original*", recursive=True)
        self.assertGreater(len(duplicate_files), 1, "Should have duplicate files across albums")

        # Check that all duplicate files have the same inode (hard linked)
        inodes = set()
        link_counts = set()
        for file_path in duplicate_files:
            file_stat = os.stat(file_path)
            inodes.add(file_stat.st_ino)
            link_counts.add(file_stat.st_nlink)

        # All files should have the same inode (hard linked)
        self.assertEqual(len(inodes), 1, "All duplicate files should share the same inode")

        # All files should have the same link count
        self.assertEqual(len(link_counts), 1, "All duplicate files should have the same link count")

        # Link count should equal the number of duplicate files
        expected_link_count = len(duplicate_files)
        actual_link_count = list(link_counts)[0]
        self.assertEqual(actual_link_count, expected_link_count,
                        f"Link count should be {expected_link_count}, got {actual_link_count}")

        LOGGER.info(f"Hard link test passed: {len(duplicate_files)} files share 1 inode, saving storage space")

    def test_create_hardlink_failure(self):
        """Test create_hardlink function when it fails."""
        from src.sync_photos import create_hardlink

        # Test with invalid source path (should fail)
        result = create_hardlink("/nonexistent/source.jpg", "/tmp/dest.jpg")
        self.assertFalse(result)

    def test_process_photo_hardlink_creation_failure(self):
        """Test process_photo when hard link creation fails but download succeeds."""
        from src.sync_photos import process_photo

        class MockPhoto:
            filename = "test_photo.jpg"
            id = "test_id"
            versions = {"original": {"size": 1000}}

        # Create hardlink registry with an invalid source path to force hardlink failure
        hardlink_registry = {"test_id_original": "/nonexistent/source.jpg"}

        files = set()

        # This should fail to create hardlink but succeed in download
        with patch("src.sync_photos.download_photo", return_value=True):
            result = process_photo(
                photo=MockPhoto(),
                file_size="original",
                destination_path=self.destination_path,
                files=files,
                folder_format=None,
                hardlink_registry=hardlink_registry,
            )
            self.assertTrue(result)  # Should succeed via download fallback

    def test_process_photo_download_failure(self):
        """Test process_photo when download_photo fails."""
        from src.sync_photos import process_photo

        class MockPhoto:
            filename = "test_photo.jpg"
            id = "test_id"
            versions = {"original": {"size": 1000}}

        files = set()

        # Mock download_photo to return False (failure)
        with patch("src.sync_photos.download_photo", return_value=False):
            result = process_photo(
                photo=MockPhoto(),
                file_size="original",
                destination_path=self.destination_path,
                files=files,
                folder_format=None,
                hardlink_registry=None,
            )
            self.assertFalse(result)  # Should return False when download fails
=======
    def test_get_max_threads_photos(self):
        """Test that get_max_threads returns reasonable values for photos."""
        config = read_config(config_path=tests.CONFIG_PATH)
        max_threads = sync_photos.get_max_threads(config)
        self.assertIsInstance(max_threads, int)
        self.assertGreater(max_threads, 0)
        self.assertLessEqual(max_threads, 8)

    def test_collect_photo_for_download_valid_photo(self):
        """Test collecting photo for download - valid photo."""
        files = set()

        # Create a mock photo with minimal required attributes
        class MockPhoto:
            def __init__(self):
                import datetime

                self.filename = "test_photo.jpg"
                self.versions = {"original": {"type": "jpeg", "size": 1000}}  # Add size field
                self.added_date = datetime.datetime(2021, 1, 1, 12, 0, 0)
                self.id = "test_photo_id"

        photo = MockPhoto()

        download_info = sync_photos.collect_photo_for_download(
            photo=photo,
            file_size="original",
            destination_path=self.destination_path,
            files=files,
            folder_format=None,
        )

        self.assertIsNotNone(download_info)
        self.assertEqual(download_info["photo"], photo)
        self.assertEqual(download_info["file_size"], "original")
        self.assertTrue(download_info["photo_path"].endswith(".jpg"))
        self.assertGreater(len(files), 0)

    def test_collect_photo_for_download_missing_version(self):
        """Test collecting photo for download - missing file size version."""
        files = set()

        # Create a mock photo with minimal required attributes
        class MockPhoto:
            def __init__(self):
                import datetime

                self.filename = "test_photo.jpg"
                self.versions = {"original": {"type": "jpeg", "size": 1000}}  # Only has original, not nonexistent_size
                self.added_date = datetime.datetime(2021, 1, 1, 12, 0, 0)
                self.id = "test_photo_id"

        photo = MockPhoto()

        download_info = sync_photos.collect_photo_for_download(
            photo=photo,
            file_size="nonexistent_size",  # This size doesn't exist
            destination_path=self.destination_path,
            files=files,
            folder_format=None,
        )

        self.assertIsNone(download_info)

    def test_collect_photo_for_download_existing_photo(self):
        """Test collecting photo for download - photo already exists."""
        files = set()

        # Create a mock photo with minimal required attributes
        class MockPhoto:
            def __init__(self):
                import datetime

                self.filename = "test_photo.jpg"
                self.versions = {"original": {"type": "jpeg", "size": 1000}}  # Add size field
                self.added_date = datetime.datetime(2021, 1, 1, 12, 0, 0)
                self.id = "test_photo_id"

        photo = MockPhoto()

        # Create the photo file first to simulate existing file
        photo_path = sync_photos.generate_file_name(
            photo=photo,
            file_size="original",
            destination_path=self.destination_path,
            folder_format=None,
        )
        os.makedirs(os.path.dirname(photo_path), exist_ok=True)
        with open(photo_path, "wb") as f:
            f.write(b"A" * 1000)  # Write same content size as mock

        # Set modification time to match photo
        local_modified_time = time.mktime(photo.added_date.timetuple())
        os.utime(photo_path, (local_modified_time, local_modified_time))

        download_info = sync_photos.collect_photo_for_download(
            photo=photo,
            file_size="original",
            destination_path=self.destination_path,
            files=files,
            folder_format=None,
        )

        self.assertIsNone(download_info)  # Should be None since photo exists

    def test_download_photo_task_success(self):
        """Test successful photo download task."""

        # Create a mock photo with minimal required attributes and download method
        class MockPhoto:
            def __init__(self):
                import datetime

                self.filename = "test_photo.jpg"
                self.versions = {"original": {"type": "jpeg", "size": 1000}}  # Add size field
                self.added_date = datetime.datetime(2021, 1, 1, 12, 0, 0)
                self.id = "test_photo_id"

            def download(self, file_size):
                # Return a mock response with raw attribute
                class MockResponse:
                    def __init__(self):
                        import io

                        self.raw = io.BytesIO(b"fake photo data")

                return MockResponse()

        photo = MockPhoto()
        photo_path = sync_photos.generate_file_name(
            photo=photo,
            file_size="original",
            destination_path=self.destination_path,
            folder_format=None,
        )

        download_info = {
            "photo": photo,
            "file_size": "original",
            "photo_path": photo_path,
        }

        result = sync_photos.download_photo_task(download_info)
        self.assertTrue(result)
        self.assertTrue(os.path.exists(photo_path))

    def test_download_photo_task_failure(self):
        """Test failed photo download task."""
        download_info = {
            "photo": None,  # Invalid photo
            "file_size": "original",
            "photo_path": "/invalid/path/photo.jpg",
        }

        result = sync_photos.download_photo_task(download_info)
        self.assertFalse(result)

    @patch("src.sync_photos.get_max_threads")
    def test_sync_album_parallel_downloads(self, mock_get_max_threads):
        """Test sync_album with parallel downloads."""
        mock_get_max_threads.return_value = 2  # Use smaller thread pool for testing

        album = self.service.photos.albums["All Photos"]
        config = read_config(config_path=tests.CONFIG_PATH)

        result = sync_photos.sync_album(
            album=album,
            destination_path=self.destination_path,
            file_sizes=["original"],
            extensions=None,
            files=set(),
            folder_format=None,
            config=config,
        )

        self.assertTrue(result)
        mock_get_max_threads.assert_called()

        # Verify some photos were processed
        self.assertTrue(os.path.exists(self.destination_path))
        downloaded_files = list(Path(self.destination_path).glob("**/*.JPG"))
        self.assertGreater(len(downloaded_files), 0)

    def test_thread_safe_photo_file_operations(self):
        """Test that photo file set operations are thread-safe."""
        import threading
        import time

        files = set()
        results = []

        def add_photo_files(start_num, count):
            for i in range(start_num, start_num + count):
                with sync_photos.files_lock:
                    files.add(f"photo_{i}.jpg")
                    # Capture the length inside the lock for thread safety
                    results.append(len(files))
                time.sleep(0.001)  # Small delay to increase chance of race conditions

        # Create multiple threads that add files concurrently
        threads = []
        thread_count = 3
        files_per_thread = 5
        for i in range(thread_count):
            thread = threading.Thread(target=add_photo_files, args=(i * files_per_thread, files_per_thread))
            threads.append(thread)
            thread.start()

        # Wait for all threads to complete
        for thread in threads:
            thread.join()

        # Verify all files were added correctly
        expected_total = thread_count * files_per_thread
        self.assertEqual(len(files), expected_total)  # 3 threads × 5 files each

        # Verify all expected files are present
        for i in range(expected_total):
            self.assertIn(f"photo_{i}.jpg", files)

    def test_process_photo_with_none_files(self):
        """Test process_photo function with None files parameter."""

        # Create a mock photo with minimal required attributes
        class MockPhoto:
            def __init__(self):
                import datetime

                self.filename = "test_photo.jpg"
                self.versions = {"original": {"type": "jpeg", "size": 1000}}
                self.added_date = datetime.datetime(2021, 1, 1, 12, 0, 0)
                self.id = "test_photo_id"

        photo = MockPhoto()

        # This tests line 175 (the old process_photo function with files=None)
        result = sync_photos.process_photo(
            photo=photo,
            file_size="original",
            destination_path=self.destination_path,
            files=None,  # This triggers line 175 behavior
            folder_format=None,
        )

        # Should return True even with None files
        self.assertTrue(result)

    def test_process_photo_old_function(self):
        """Test the old process_photo function for coverage."""

        # Create a mock photo with minimal required attributes
        class MockPhoto:
            def __init__(self):
                import datetime

                self.filename = "test_photo.jpg"
                self.versions = {"original": {"type": "jpeg", "size": 1000}}
                self.added_date = datetime.datetime(2021, 1, 1, 12, 0, 0)
                self.id = "test_photo_id"

        photo = MockPhoto()
        files = set()

        # This tests the old process_photo function (lines 172-177)
        result = sync_photos.process_photo(
            photo=photo,
            file_size="original",
            destination_path=self.destination_path,
            files=files,
            folder_format=None,
        )

        # Should return True and add the photo path to files
        self.assertTrue(result)
        self.assertGreater(len(files), 0)

    def test_download_photo_task_exception(self):
        """Test download_photo_task with exception handling."""
        # Create a mock download task that will cause an exception
        download_task = {
            "photo": None,  # This will cause an exception
            "file_size": "original",
            "photo_path": "/some/path/photo.jpg",
        }

        result = sync_photos.download_photo_task(download_task)
        self.assertFalse(result)  # Should return False on exception

    def test_sync_album_with_download_exceptions(self):
        """Test sync_album with download tasks that raise exceptions."""
        from unittest.mock import patch

        # Mock a situation where download_photo_task raises an exception
        with patch("src.sync_photos.download_photo_task") as mock_download:
            mock_download.side_effect = RuntimeError("Photo download failed")

            album = self.service.photos.albums["All Photos"]
            config = read_config(config_path=tests.CONFIG_PATH)

            result = sync_photos.sync_album(
                album=album,
                destination_path=self.destination_path,
                file_sizes=["original"],
                extensions=None,
                files=set(),
                folder_format=None,
                config=config,
            )

            # Should complete successfully even with exceptions
            self.assertTrue(result)

    def test_parallel_vs_sequential_photo_performance(self):
        """Test and verify parallel photo downloads provide performance improvement."""
        import time
        from unittest.mock import patch

        # Create mock download tasks that simulate time-consuming photo downloads
        def mock_slow_photo_download(download_task):
            time.sleep(0.01)  # Simulate 10ms download time
            return True

        # Create a mock album with multiple photos
        album = self.service.photos.albums["All Photos"]
        config = read_config(config_path=tests.CONFIG_PATH)

        # Test sequential downloads (max_threads=1)
        with (
            patch("src.config_parser.get_app_max_threads", return_value=1),
            patch("src.sync_photos.download_photo_task", side_effect=mock_slow_photo_download),
        ):
            start_time = time.time()
            sync_photos.sync_album(
                album=album,
                destination_path=self.destination_path,
                file_sizes=["original"],
                extensions=None,
                files=set(),
                folder_format=None,
                config=config,
            )
            sequential_time = time.time() - start_time

        # Test parallel downloads (max_threads=4)
        with (
            patch("src.config_parser.get_app_max_threads", return_value=4),
            patch("src.sync_photos.download_photo_task", side_effect=mock_slow_photo_download),
        ):
            start_time = time.time()
            sync_photos.sync_album(
                album=album,
                destination_path=self.destination_path,
                file_sizes=["original"],
                extensions=None,
                files=set(),
                folder_format=None,
                config=config,
            )
            parallel_time = time.time() - start_time

        # Verify parallel downloads are faster (with some tolerance for test variance)
        # Parallel should be at least 25% faster than sequential
        improvement_ratio = sequential_time / parallel_time
        self.assertGreater(
            improvement_ratio,
            1.25,
            f"Parallel photo downloads ({parallel_time:.3f}s) should be significantly faster than sequential ({sequential_time:.3f}s)",
        )

        # Log the performance improvement for verification
        print("\nPhoto Performance Test Results:")
        print(f"Sequential time: {sequential_time:.3f}s")
        print(f"Parallel time: {parallel_time:.3f}s")
        print(f"Performance improvement: {improvement_ratio:.2f}x faster")

    @patch("src.sync_photos.download_photo")
    @patch("src.sync_photos.photo_exists")
    def test_process_photo_success_path(self, mock_photo_exists, mock_download_photo):
        """Test process_photo successful execution to cover line 175."""
        # Configure mocks: photo doesn't exist, download succeeds and doesn't raise exception
        mock_photo_exists.return_value = False
        mock_download_photo.return_value = None  # download_photo returns None on success

        # Create a mock photo with minimal required attributes
        class MockPhoto:
            def __init__(self):
                import datetime

                self.filename = "test_photo.jpg"
                self.versions = {"original": {"type": "jpeg", "size": "1000"}}
                self.added_date = datetime.datetime(2021, 1, 1, 12, 0, 0)
                self.id = "test_photo_id"

        photo = MockPhoto()
        files = set()

        # Call process_photo which should return True (line 175)
        result = sync_photos.process_photo(
            photo=photo,
            file_size="original",
            destination_path=self.destination_path,
            files=files,
            folder_format=None,
        )

        # Should return True for successful processing (line 177)
        self.assertTrue(result)
        mock_download_photo.assert_called_once()
        # Verify that the photo was added to files set (line 172-173)
        self.assertEqual(len(files), 1)

    @patch("src.sync_photos.photo_exists")
    def test_process_photo_photo_exists(self, mock_photo_exists):
        """Test process_photo when photo already exists to cover line 175."""
        # Configure mock: photo already exists (return True)
        mock_photo_exists.return_value = True

        # Create a mock photo with minimal required attributes
        class MockPhoto:
            def __init__(self):
                import datetime

                self.filename = "test_photo.jpg"
                self.versions = {"original": {"type": "jpeg", "size": "1000"}}
                self.added_date = datetime.datetime(2021, 1, 1, 12, 0, 0)
                self.id = "test_photo_id"

        photo = MockPhoto()
        files = set()

        # Call process_photo which should return False (line 175)
        result = sync_photos.process_photo(
            photo=photo,
            file_size="original",
            destination_path=self.destination_path,
            files=files,
            folder_format=None,
        )

        # Should return False since photo exists (line 175)
        self.assertFalse(result)
        mock_photo_exists.assert_called_once()
        # Verify that the photo was still added to files set (line 172-173)
        self.assertEqual(len(files), 1)

    @patch("src.sync_photos.download_photo")
    def test_download_photo_task_exception_handling(self, mock_download_photo):
        """Test download_photo_task exception handling to cover lines 221-223."""
        # Configure mock to raise an exception
        mock_download_photo.side_effect = Exception("Test photo download error")

        # Create a mock photo with minimal required attributes
        class MockPhoto:
            def __init__(self):
                import datetime

                self.filename = "test_photo.jpg"
                self.versions = {"original": {"type": "jpeg", "size": "1000"}}
                self.added_date = datetime.datetime(2021, 1, 1, 12, 0, 0)
                self.id = "test_photo_id"

        photo = MockPhoto()
        photo_path = os.path.join(self.destination_path, "test_photo.jpg")

        task_info = {
            "photo": photo,
            "file_size": "original",
            "photo_path": photo_path,
            "files": set(),
        }

        # Call download_photo_task which should catch the exception and return False
        result = sync_photos.download_photo_task(task_info)

        # Should return False due to exception
        self.assertFalse(result)
        mock_download_photo.assert_called_once()
>>>>>>> 85517b9b
<|MERGE_RESOLUTION|>--- conflicted
+++ resolved
@@ -623,7 +623,6 @@
         self.assertEqual(name, "mock_filename")
         self.assertEqual(extension, "xed")
 
-<<<<<<< HEAD
     @patch(target="keyring.get_password", return_value=data.VALID_PASSWORD)
     @patch(target="src.config_parser.get_username", return_value=data.AUTHENTICATED_USER)
     @patch("icloudpy.ICloudPyService")
@@ -736,7 +735,6 @@
                 hardlink_registry=None,
             )
             self.assertFalse(result)  # Should return False when download fails
-=======
     def test_get_max_threads_photos(self):
         """Test that get_max_threads returns reasonable values for photos."""
         config = read_config(config_path=tests.CONFIG_PATH)
@@ -1213,5 +1211,4 @@
 
         # Should return False due to exception
         self.assertFalse(result)
-        mock_download_photo.assert_called_once()
->>>>>>> 85517b9b
+        mock_download_photo.assert_called_once()