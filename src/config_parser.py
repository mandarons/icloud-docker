--- conflicted
+++ resolved
@@ -357,7 +357,16 @@
     return region
 
 
-<<<<<<< HEAD
+def get_photos_folder_format(config):
+    """Return filename format or None."""
+    fmt = None
+    config_path = ["photos", "folder_format"]
+    if traverse_config_path(config=config, config_path=config_path):
+        fmt = get_config_value(config=config, config_path=config_path)
+        LOGGER.info(f"Using format {fmt}.")
+    return fmt
+
+
 def get_photos_library(config):
     """Return libary to download."""
     library = "PrimarySync"
@@ -365,14 +374,4 @@
     if traverse_config_path(config=config, config_path=config_path):
         library = get_config_value(config=config, config_path=config_path)
         LOGGER.info(f"Syncing {library}.")
-    return library
-=======
-def get_photos_folder_format(config):
-    """Return filename format or None."""
-    fmt = None
-    config_path = ["photos", "folder_format"]
-    if traverse_config_path(config=config, config_path=config_path):
-        fmt = get_config_value(config=config, config_path=config_path)
-        LOGGER.info(f"Using format {fmt}.")
-    return fmt
->>>>>>> 78b2f13e
+    return library