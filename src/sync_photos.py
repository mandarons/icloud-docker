--- conflicted
+++ resolved
@@ -204,9 +204,6 @@
     return False
 
 
-<<<<<<< HEAD
-def sync_album(album, destination_path, file_sizes, extensions=None, files=None, folder_format=None, hardlink_registry=None):
-=======
 def collect_photo_for_download(photo, file_size, destination_path, files, folder_format):
     """Collect photo info for parallel download without immediately downloading."""
     photo_path = generate_file_name(
@@ -253,8 +250,7 @@
         return False
 
 
-def sync_album(album, destination_path, file_sizes, extensions=None, files=None, folder_format=None, config=None):
->>>>>>> 85517b9b
+def sync_album(album, destination_path, file_sizes, extensions=None, files=None, folder_format=None, config=None, hardlink_registry=None):
     """Sync given album."""
     if album is None or destination_path is None or file_sizes is None:
         return None
@@ -267,13 +263,10 @@
     for photo in album:
         if photo_wanted(photo, extensions):
             for file_size in file_sizes:
-<<<<<<< HEAD
                 process_photo(photo, file_size, destination_path, files, folder_format, hardlink_registry)
-=======
                 download_info = collect_photo_for_download(photo, file_size, destination_path, files, folder_format)
                 if download_info:
                     download_tasks.append(download_info)
->>>>>>> 85517b9b
         else:
             LOGGER.debug(f"Skipping the unwanted photo {photo.filename}.")
 
@@ -314,11 +307,8 @@
             extensions,
             files,
             folder_format,
-<<<<<<< HEAD
             hardlink_registry,
-=======
             config,
->>>>>>> 85517b9b
         )
     return True
 
@@ -382,11 +372,8 @@
                     extensions=filters["extensions"],
                     files=files,
                     folder_format=folder_format,
-<<<<<<< HEAD
                     hardlink_registry=hardlink_registry,
-=======
                     config=config,
->>>>>>> 85517b9b
                 )
         elif filters["albums"] and library == "PrimarySync":
             for album in iter(filters["albums"]):
@@ -397,11 +384,8 @@
                     extensions=filters["extensions"],
                     files=files,
                     folder_format=folder_format,
-<<<<<<< HEAD
                     hardlink_registry=hardlink_registry,
-=======
                     config=config,
->>>>>>> 85517b9b
                 )
         elif filters["albums"]:
             for album in iter(filters["albums"]):
@@ -413,11 +397,8 @@
                         extensions=filters["extensions"],
                         files=files,
                         folder_format=folder_format,
-<<<<<<< HEAD
                         hardlink_registry=hardlink_registry,
-=======
                         config=config,
->>>>>>> 85517b9b
                     )
                 else:
                     LOGGER.warning(f"Album {album} not found in {library}. Skipping the album {album} ...")
@@ -429,11 +410,8 @@
                 extensions=filters["extensions"],
                 files=files,
                 folder_format=folder_format,
-<<<<<<< HEAD
                 hardlink_registry=hardlink_registry,
-=======
                 config=config,
->>>>>>> 85517b9b
             )
 
     if config_parser.get_photos_remove_obsolete(config=config):
